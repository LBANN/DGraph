# Copyright (c) 2014-2024, Lawrence Livermore National Security, LLC.
# Produced at the Lawrence Livermore National Laboratory.
# Written by the LBANN Research Team (B. Van Essen, et al.) listed in
# the CONTRIBUTORS file. See the top-level LICENSE file for details.
#
# LLNL-CODE-697807.
# All rights reserved.
#
# This file is part of LBANN: Livermore Big Artificial Neural Network
# Toolkit. For details, see http://software.llnl.gov/LBANN or
# https://github.com/LBANN and https://github.com/LLNL/LBANN.
#
# SPDX-License-Identifier: (Apache-2.0)
import torch
from typing import Optional, Union


class BackendEngine(object):
    """The abstract DGraph communication engine used by the Communicator. The engine
    is responsible for initializing the communication backend library, and performing
    the necessary communication operations.

    The engine should be implemented by the backend-specific classes. We currently
    supports the following backends:
    - NCCL
    - MPI
    - NVSHMEM
    """

    def __init__(self):
        """Initialize the communication backend library."""
        pass

    def init_process_group(self, *args, **kwargs):
        """Initialize the communication backend library."""
        raise NotImplementedError

    def get_rank(self) -> int:
        """Get the rank of the current process."""
        raise NotImplementedError

    def get_world_size(self) -> int:
        """Get the total number of processes."""
        raise NotImplementedError

<<<<<<< HEAD
    def scatter(self, *args, **kwargs) -> torch.Tensor:
        """Scatter the input tensor to all processes in the group."""
        raise NotImplementedError

    def gather(self, *args, **kwargs) -> torch.Tensor:
        """Gather tensors from all processes in the group."""
=======
    def scatter(
        self,
        src_tensor: torch.Tensor,
        indices: Union[torch.Tensor, torch.LongTensor],
        output_size: int,
        rank_mappings: Optional[torch.Tensor] = None,
        *args,
        **kwargs
    ) -> torch.Tensor:
        raise NotImplementedError

    def gather(
        self,
        src_tensor: torch.Tensor,
        indices: Union[torch.Tensor, torch.LongTensor],
        rank_mappings: Optional[torch.Tensor] = None,
        *args,
        **kwargs
    ) -> torch.Tensor:
>>>>>>> 2e64bba2
        raise NotImplementedError

    def finalize(self) -> None:
        raise NotImplementedError

    def barrier(self) -> None:
        raise NotImplementedError<|MERGE_RESOLUTION|>--- conflicted
+++ resolved
@@ -43,14 +43,6 @@
         """Get the total number of processes."""
         raise NotImplementedError
 
-<<<<<<< HEAD
-    def scatter(self, *args, **kwargs) -> torch.Tensor:
-        """Scatter the input tensor to all processes in the group."""
-        raise NotImplementedError
-
-    def gather(self, *args, **kwargs) -> torch.Tensor:
-        """Gather tensors from all processes in the group."""
-=======
     def scatter(
         self,
         src_tensor: torch.Tensor,
@@ -70,7 +62,6 @@
         *args,
         **kwargs
     ) -> torch.Tensor:
->>>>>>> 2e64bba2
         raise NotImplementedError
 
     def finalize(self) -> None:

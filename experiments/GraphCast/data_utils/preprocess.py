import numpy as np
import networkx as nx


def graphcast_graph_to_nxgraph(mesh_graph):
    G = nx.Graph()
    src_indices = mesh_graph[2].numpy()
    dst_indices = mesh_graph[3].numpy()
    edge_indices = np.stack((src_indices, dst_indices)).T
    G.add_edges_from(edge_indices)
    return G


def partition_graph(G: nx.Graph, num_ranks: int):
<<<<<<< HEAD
    try:
        import metis
    except ImportError:
        raise ImportError("Please install metis to use this function.")
=======
    if num_ranks == 1:
        return np.ones(len(G.nodes), dtype=int)
    if num_ranks < 1:
        raise ValueError("Number of ranks must be greater than 0.")

>>>>>>> 971061a3
    metis_graph = metis.networkx_to_metis(G)
    (edgecuts, node_rank_placement) = metis.part_graph(metis_graph, nparts=num_ranks)
    # Node_rank_placement is of shape (num_nodes, ), where each element is the
    # rank of the node in the partitioning.

    node_rank_placement = np.array(node_rank_placement)
    return node_rank_placement<|MERGE_RESOLUTION|>--- conflicted
+++ resolved
@@ -12,18 +12,15 @@
 
 
 def partition_graph(G: nx.Graph, num_ranks: int):
-<<<<<<< HEAD
     try:
         import metis
     except ImportError:
         raise ImportError("Please install metis to use this function.")
-=======
     if num_ranks == 1:
         return np.ones(len(G.nodes), dtype=int)
     if num_ranks < 1:
         raise ValueError("Number of ranks must be greater than 0.")
 
->>>>>>> 971061a3
     metis_graph = metis.networkx_to_metis(G)
     (edgecuts, node_rank_placement) = metis.part_graph(metis_graph, nparts=num_ranks)
     # Node_rank_placement is of shape (num_nodes, ), where each element is the
